openapi: 3.0.0
info:
  description: >
    A partial clone of the OpenAI API for OPT on HuggingFace in your local environment.
  version: 0.0.1
  title: OpenAisle
  contact:
    name: HLTCOE
security:
  - basic: []
  - bearer: []
paths:
  /v1/models:
    get:
      summary: Get a list of models available
      operationId: getModels
      responses:
        '200':
          description: Successful operation
          content:
            application/json:
              schema:
                type: object
                properties:
                  object:
                    type: string
                    enum:
                      - list
                  data:
                    type: array
                    items:
                      $ref: '#/components/schemas/Model'
        '401':
          description: Invalid authorization
  /v1/models/{model}:
    get:
      summary: Get model info by ID
      operationId: getModel
      parameters:
        - name: model
          in: path
          description: Model ID to look up
          required: true
          style: simple
          schema:
            type: string
            example: facebook/opt-125m
      responses:
        '200':
          description: Successful operation
          content:
            application/json:
              schema:
                $ref: '#/components/schemas/Model'
        '404':
          description: Model does not exist
        '401':
          description: Invalid authorization
  /v1/completions:
    post:
      summary: Generate text completions
      operationId: completions
      requestBody:
        description: Text to complete and parameters
        required: true
        content:
          application/json:
            schema:
              $ref: '#/components/schemas/Prompt'
      responses:
        '200':
          description: Successful operation
          content:
            application/json:
              schema:
                $ref: '#/components/schemas/Completion'
            text/event-stream:
              schema:
                type: string
                description: >-
                  A stream of server-sent events representing chunks (subsegments) of the text completion.  Each event is a message with the `data` field populated.  Each chunk is encoded by a message whose `data` field value is a JSON-encoded Completion object.  In contrast to the non-streaming behavior, the `text` field of the `choices` list will contain a chunk of the newly generated text and will not contain the prompt.  The stream will end with a message with `data` field value of `[DONE]`.
                example: |+
                  data: {"id": "4f7e9dd3-c1b2-40bb-be72-24a5487c6beb", "object": "text_completion", "created": 1657745918, "model": "facebook/opt-125m", "choices": [{"text": " I have an egg", "index": 0, "logprobs": null, "finish_reason": null}], "usage": {"prompt_tokens": 0, "completion_tokens": 0, "total_tokens": 0}}

                  data: {"id": "4f7e9dd3-c1b2-40bb-be72-24a5487c6beb", "object": "text_completion", "created": 1657745918, "model": "facebook/opt-125m", "choices": [{"text": " that matches your TS", "index": 0, "logprobs": null, "finish_reason": null}], "usage": {"prompt_tokens": 0, "completion_tokens": 0, "total_tokens": 0}}
                  
                  data: {"id": "4f7e9dd3-c1b2-40bb-be72-24a5487c6beb", "object": "text_completion", "created": 1657745918, "model": "facebook/opt-125m", "choices": [{"text": "V. Would you", "index": 0, "logprobs": null, "finish_reason": null}], "usage": {"prompt_tokens": 0, "completion_tokens": 0, "total_tokens": 0}}
                  
                  data: {"id": "4f7e9dd3-c1b2-40bb-be72-24a5487c6beb", "object": "text_completion", "created": 1657745918, "model": "facebook/opt-125m", "choices": [{"text": " mind hatching it", "index": 0, "logprobs": null, "finish_reason": "length"}], "usage": {"prompt_tokens": 0, "completion_tokens": 0, "total_tokens": 0}}
                  
                  data: [DONE]

        '400':
          description: Invalid request specification
        '401':
          description: Invalid authorization
components:
  schemas:
    Model:
      type: object
      properties:
        id:
          type: string
          example: facebook/opt-125m
        object:
          type: string
          enum:
            - model
        owned_by:
          type: string
          example: facebook
        permissions:
          type: array
          items:
            type: string
      example: >-
        {"id":"facebook/opt-125m","object":"model","owned_by":"facebook","permission":[]}
    Prompt:
      type: object
      properties:
        model:
          description: ID of model to use
          type: string
        prompt:
          description: >-
            Prompt to complete
          type: string
          default: </s>
        max_tokens:
          description: Maximum number of tokens to generate per completion
          type: integer
          minimum: 1
          default: 16
        temperature:
          description: >-
            Sampling temperature.  Set to 1 to disable;
            see https://huggingface.co/blog/how-to-generate#top-p-nucleus-sampling
            for more information
          type: number
          minimum: 0
          exclusiveMinimum: true
          maximum: 1
          default: 1
        top_p:
          description: >-
            Nucleus sampling probability mass.  Set to 0 or 1 to disable;
            see https://huggingface.co/blog/how-to-generate#top-p-nucleus-sampling
            for more information
          type: number
          minimum: 0
          maximum: 1
          default: 1
        stream:
          description: >-
            Whether to stream completed text as it is
            produced, via server-side events, or wait
            and return it all at once
          type: boolean
          default: false
        stop:
          description: Sequence or sequences that will end generation early
          oneOf:
            - type: string
            - type: array
              items:
                type: string
          nullable: true
          default: null
        user:
          description: An identifier for the user of the API, for debugging purposes
          type: string
          nullable: true
          default: null
        greedy_decoding:
          description: >-
            Whether to use greedy decoding or sampling for generation.
            This option is an extension of the OpenAI API.
          type: boolean
          default: false
        stream_batch_size:
          description: >-
            Maximum number of completion tokens to generate per batch
            (per message) when `stream` is true.
            If zero, generate the entire completion in one batch.
            This option is an extension of the OpenAI API.
          type: integer
          minimum: 0
          default: 0
      example: >-
<<<<<<< HEAD
        {"model": "facebook/opt-2.7b", "prompt": "Hello,"}
=======
        {"model": "facebook/opt-125m", "prompt": "Hello, "}
>>>>>>> 38e48108
    Completion:
      type: object
      properties:
        id:
          description: Identifier assigned to this text completion
          type: string
        object:
          description: Type of object
          type: string
          enum: [text_completion]
        created:
          description: Timestamp when text completion was created
          type: integer
          minimum: 0
        model:
          description: Identifier of model used to generate completion
          type: string
        choices:
          description: Text completions generated
          type: array
          items:
            type: object
            properties:
              text:
                description: Text generated to complete prompt
                type: string
              index:
                type: integer
                minimum: 0
              logprobs:
                type: object
                nullable: true
              finish_reason:
                description: Short text code indicating why generation was stopped
                type: string
                enum: [stop, length]
              usage:
                description: Resources used for this request (not currently used)
                type: object
                properties:
                  prompt_tokens:
                    type: integer
                    minimum: 0
                  completion_tokens:
                    type: integer
                    minimum: 0
                  total_tokens:
                    type: integer
                    minimum: 0
      example: >-
<<<<<<< HEAD
        {"choices":[{"finish_reason":"length","index":0,"logprobs":null,"text":"Hello, I have an egg that matches your TSV. Would you mind hatching it"}],"created":1657745801,"id":"a6ad78e8-dac1-419b-80ee-7e4411710a81","model":"facebook/opt-2.7b","object":"text_completion","usage":{"completion_tokens":0,"prompt_tokens":0,"total_tokens":0}}
=======
        {"choices":[{"finish_reason":"length","index":0,"logprobs":null,"text":"Hello,  I have an egg that matches your TSV. Would you mind hatching it"}],"created":1657745801,"id":"a6ad78e8-dac1-419b-80ee-7e4411710a81","model":"facebook/opt-125m","object":"text_completion","usage":{"completion_tokens":0,"prompt_tokens":0,"total_tokens":0}}
>>>>>>> 38e48108
  securitySchemes:
    basic:
      type: http
      scheme: basic
    bearer:
      type: http
      scheme: bearer
externalDocs:
  description: OpenAisle repository on GitHub
  url: http://github.com/hltcoe/openaisle<|MERGE_RESOLUTION|>--- conflicted
+++ resolved
@@ -187,11 +187,7 @@
           minimum: 0
           default: 0
       example: >-
-<<<<<<< HEAD
-        {"model": "facebook/opt-2.7b", "prompt": "Hello,"}
-=======
-        {"model": "facebook/opt-125m", "prompt": "Hello, "}
->>>>>>> 38e48108
+        {"model": "facebook/opt-125m", "prompt": "Hello,"}
     Completion:
       type: object
       properties:
@@ -242,11 +238,7 @@
                     type: integer
                     minimum: 0
       example: >-
-<<<<<<< HEAD
-        {"choices":[{"finish_reason":"length","index":0,"logprobs":null,"text":"Hello, I have an egg that matches your TSV. Would you mind hatching it"}],"created":1657745801,"id":"a6ad78e8-dac1-419b-80ee-7e4411710a81","model":"facebook/opt-2.7b","object":"text_completion","usage":{"completion_tokens":0,"prompt_tokens":0,"total_tokens":0}}
-=======
-        {"choices":[{"finish_reason":"length","index":0,"logprobs":null,"text":"Hello,  I have an egg that matches your TSV. Would you mind hatching it"}],"created":1657745801,"id":"a6ad78e8-dac1-419b-80ee-7e4411710a81","model":"facebook/opt-125m","object":"text_completion","usage":{"completion_tokens":0,"prompt_tokens":0,"total_tokens":0}}
->>>>>>> 38e48108
+        {"choices":[{"finish_reason":"length","index":0,"logprobs":null,"text":"Hello, I have an egg that matches your TSV. Would you mind hatching it"}],"created":1657745801,"id":"a6ad78e8-dac1-419b-80ee-7e4411710a81","model":"facebook/opt-125m","object":"text_completion","usage":{"completion_tokens":0,"prompt_tokens":0,"total_tokens":0}}
   securitySchemes:
     basic:
       type: http
