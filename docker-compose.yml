version: '3'

services:
  demo:
    build:
      context: demo
      args:
        - VITE_SENTRY_DSN=${SENTRY_DSN}
        - VITE_SENTRY_RELEASE=${APP_NAME}@${APP_VERSION}
        # sentry environment is computed automatically
    ports:
      - "${SANDLE_DEMO_PORT:-80}:80"
    depends_on:
      - openai-wrapper
    restart: unless-stopped

  openai-wrapper:
    build:
      context: openai-wrapper
      args:
        - SENTRY_DSN
        - SENTRY_RELEASE=${APP_NAME}@${APP_VERSION}
    command:
      - http://backend-hf:8000/v1/completions
      - --port
      - '8000'
      - --auth-token-is-user
      - --auth-token-file
      - /opt/sandle/authorized-users.txt
      - -l
      - DEBUG
    depends_on:
      - backend-hf
    environment:
      - SANDLE_AUTH_TOKEN
      - SANDLE_SINGLE_MODEL
      - SENTRY_ENVIRONMENT=${SENTRY_ENVIRONMENT:-development}
    restart: unless-stopped
    volumes:
      - type: bind
        source: ./authorized-users.txt
        target: /opt/sandle/authorized-users.txt
        read_only: true

  backend-hf:
    build:
      context: backend-hf
      args:
        - SENTRY_DSN
        - SENTRY_RELEASE=${APP_NAME}@${APP_VERSION}
    command:
      - --port
      - '8000'
<<<<<<< HEAD
      - --num-gpus
      - '8'
      - --first-gpu-memory
      - '12GB'
      - --successive-gpu-memory
      - '24GB'
      - --load-in-8bit
=======
>>>>>>> 1e1ccc03
    environment:
      - SANDLE_SINGLE_MODEL
      - SENTRY_ENVIRONMENT=${SENTRY_ENVIRONMENT:-development}
    restart: unless-stopped
    deploy:
      resources:
        reservations:
          devices:
            - capabilities: [gpu]
    volumes:
      - huggingface-models:/root/.cache/huggingface

volumes:
  huggingface-models:<|MERGE_RESOLUTION|>--- conflicted
+++ resolved
@@ -51,16 +51,7 @@
     command:
       - --port
       - '8000'
-<<<<<<< HEAD
-      - --num-gpus
-      - '8'
-      - --first-gpu-memory
-      - '12GB'
-      - --successive-gpu-memory
-      - '24GB'
       - --load-in-8bit
-=======
->>>>>>> 1e1ccc03
     environment:
       - SANDLE_SINGLE_MODEL
       - SENTRY_ENVIRONMENT=${SENTRY_ENVIRONMENT:-development}
