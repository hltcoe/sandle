--- conflicted
+++ resolved
@@ -76,13 +76,8 @@
 
     def __init__(self,
                  offload_dir: Optional[str] = None,
-<<<<<<< HEAD
                  preload_model: Optional[str] = None,
                  load_in_8bit: bool = False):
-        self.max_memory = max_memory
-=======
-                 preload_model: Optional[str] = None):
->>>>>>> 1e1ccc03
         self.offload_dir = offload_dir
         self.load_in_8bit = load_in_8bit
 
@@ -113,13 +108,8 @@
                 offload_state_dict = False
             model = AutoModelForCausalLM.from_pretrained(
                 model_id,
-<<<<<<< HEAD
-                device_map='auto',
+                device_map='balanced_low_0',
                 load_in_8bit=self.load_in_8bit,
-                max_memory=self.max_memory,
-=======
-                device_map='balanced_low_0',
->>>>>>> 1e1ccc03
                 torch_dtype=torch.float16,
                 offload_folder=self.offload_dir,
                 offload_state_dict=offload_state_dict,
@@ -290,22 +280,14 @@
     ))
 
 
-<<<<<<< HEAD
-def create_app(max_memory: Optional[MaxMemoryDict] = None,
-               offload_dir: Optional[str] = None,
+def create_app(offload_dir: Optional[str] = None,
                preload_model: Optional[str] = None,
                load_in_8bit: bool = False) -> Flask:
     lm = LM(
-        max_memory=max_memory,
         offload_dir=offload_dir,
         preload_model=preload_model,
         load_in_8bit=load_in_8bit,
     )
-=======
-def create_app(offload_dir: Optional[str] = None,
-               preload_model: Optional[str] = None) -> Flask:
-    lm = LM(offload_dir, preload_model)
->>>>>>> 1e1ccc03
 
     app = Flask(__name__)
 
@@ -481,16 +463,11 @@
     else:
         preload_model = None
 
-<<<<<<< HEAD
     app = create_app(
-        max_memory=max_memory,
         offload_dir=args.offload_dir,
         preload_model=preload_model,
         load_in_8bit=args.load_in_8bit,
     )
-=======
-    app = create_app(args.offload_dir, preload_model)
->>>>>>> 1e1ccc03
 
     serve(app, host=args.host, port=args.port, threads=1)
 
